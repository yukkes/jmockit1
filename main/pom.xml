--- conflicted
+++ resolved
@@ -42,19 +42,11 @@
       <url>https://github.com/jmockit/jmockit1/issues</url>
    </issueManagement>
    <distributionManagement>
-<<<<<<< HEAD
       <site>
          <id>gh-pages-scm</id>
          <name>gh-pages-scm</name>
          <url>scm:git:ssh://git@github.com/hazendaz/jmockit1.git</url>
       </site>
-=======
-       <site>
-          <id>gh-pages-scm</id>
-          <name>gh-pages-scm</name>
-          <url>scm:git:ssh://git@github.com/hazendaz/jmockit1.git</url>
-       </site>
->>>>>>> 17e35c59
    </distributionManagement>
 
    <properties>
@@ -92,10 +84,6 @@
             <artifactId>maven-compiler-plugin</artifactId>
             <configuration>
                <encoding>UTF-8</encoding>
-<<<<<<< HEAD
-               <source>1.8</source><target>1.8</target>
-=======
->>>>>>> 17e35c59
                <compilerArgs><arg>-Xlint:none</arg></compilerArgs>
                <useIncrementalCompilation>false</useIncrementalCompilation>
             </configuration>
@@ -211,9 +199,6 @@
 
    <dependencies>
       <dependency>
-         <groupId>org.objenesis</groupId><artifactId>objenesis</artifactId><version>3.3</version>
-      </dependency>
-      <dependency>
          <groupId>com.github.spotbugs</groupId><artifactId>spotbugs-annotations</artifactId><version>4.7.3</version>
       </dependency>
       <dependency>
